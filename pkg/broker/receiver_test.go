/*
 * Copyright 2019 The Knative Authors
 *
 * Licensed under the Apache License, Version 2.0 (the "License");
 * you may not use this file except in compliance with the License.
 * You may obtain a copy of the License at
 *
 *      http://www.apache.org/licenses/LICENSE-2.0
 *
 * Unless required by applicable law or agreed to in writing, software
 * distributed under the License is distributed on an "AS IS" BASIS,
 * WITHOUT WARRANTIES OR CONDITIONS OF ANY KIND, either express or implied.
 * See the License for the specific language governing permissions and
 * limitations under the License.
 */

package broker

import (
	"context"
	"errors"
	"fmt"
	"net/http"
	"net/http/httptest"
	"net/url"
	"strings"
	"testing"

	"github.com/cloudevents/sdk-go/pkg/cloudevents"
	cehttp "github.com/cloudevents/sdk-go/pkg/cloudevents/transport/http"
	"github.com/cloudevents/sdk-go/pkg/cloudevents/types"
	"github.com/google/go-cmp/cmp"
	eventingv1alpha1 "github.com/knative/eventing/pkg/apis/eventing/v1alpha1"
	controllertesting "github.com/knative/eventing/pkg/reconciler/testing"
	"github.com/knative/eventing/pkg/utils"
	"go.uber.org/zap"
	v1 "k8s.io/apimachinery/pkg/apis/meta/v1"
	"k8s.io/apimachinery/pkg/runtime"
	"k8s.io/client-go/kubernetes/scheme"
	"sigs.k8s.io/controller-runtime/pkg/client"
	"sigs.k8s.io/controller-runtime/pkg/client/fake"
)

const (
	testNS      = "test-namespace"
	triggerName = "test-trigger"
	eventType   = `com.example.someevent`
	eventSource = `/mycontext`

	toBeReplaced = "toBeReplaced"
)

var (
	host = fmt.Sprintf("%s.%s.triggers.%s", triggerName, testNS, utils.GetClusterDomainName())
)

func init() {
	// Add types to scheme.
	_ = eventingv1alpha1.AddToScheme(scheme.Scheme)
}

func TestReceiver(t *testing.T) {
	testCases := map[string]struct {
		triggers         []*TriggerBuilder
		mocks            controllertesting.Mocks
		tctx             *cehttp.TransportContext
		event            *EventBuilder
		requestFails     bool
		returnedEvent    *EventBuilder
		expectNewToFail  bool
		expectedErr      bool
		expectedDispatch bool
		expectedStatus   int
		expectedHeaders  http.Header
	}{
		"Cannot init": {
			mocks: controllertesting.Mocks{
				MockLists: []controllertesting.MockList{
					func(_ client.Client, _ context.Context, _ *client.ListOptions, _ runtime.Object) (controllertesting.MockHandled, error) {
						return controllertesting.Handled, errors.New("test induced error")
					},
				},
			},
			expectNewToFail: true,
		},
		"Not POST": {
			tctx: &cehttp.TransportContext{
				Method: "GET",
				Host:   host,
				URI:    "/",
			},
			expectedStatus: http.StatusMethodNotAllowed,
		},
		"Other path": {
			tctx: &cehttp.TransportContext{
				Method: "POST",
				Host:   host,
				URI:    "/someotherEndpoint",
			},
			expectedStatus: http.StatusNotFound,
		},
		"Bad host": {
			tctx: &cehttp.TransportContext{
				Method: "POST",
				Host:   "badhost-cant-be-parsed-as-a-trigger-name-plus-namespace",
				URI:    "/",
			},
			expectedErr: true,
		},
		"Trigger.Get fails": {
			// No trigger exists, so the Get will fail.
			expectedErr: true,
		},
		"Trigger doesn't have SubscriberURI": {
			triggers: []*TriggerBuilder{
				Trigger(),
			},
			expectedErr: true,
		},
		"Trigger with bad SubscriberURI": {
			triggers: []*TriggerBuilder{
				Trigger().BadSubscriberURI(),
			},
			expectedErr: true,
		},
		"Trigger without a Filter": {
			triggers: []*TriggerBuilder{
				Trigger().SubscriberURI(),
			},
		},
		"No TTL": {
			triggers: []*TriggerBuilder{
				Trigger().SubscriberURI().FilterSourceAndType("", ""),
			},
			event: EventWithoutTTL(),
		},
		"Wrong type": {
			triggers: []*TriggerBuilder{
				Trigger().SubscriberURI().FilterSourceAndType("some-other-type", ""),
			},
		},
		"Wrong source": {
			triggers: []*TriggerBuilder{
				Trigger().SubscriberURI().FilterSourceAndType("", "some-other-source"),
			},
		},
		"Dispatch failed": {
			triggers: []*TriggerBuilder{
				Trigger().SubscriberURI().FilterSourceAndType("", ""),
			},
			requestFails:     true,
			expectedErr:      true,
			expectedDispatch: true,
		},
		"Dispatch succeeded - SourceAndType Any": {
			triggers: []*TriggerBuilder{
				Trigger().SubscriberURI().FilterSourceAndType("", ""),
			},
			expectedDispatch: true,
		},
		"Dispatch succeeded - SourceAndType Specific": {
			triggers: []*TriggerBuilder{
				Trigger().SubscriberURI().FilterSourceAndType(eventType, eventSource),
			},
			expectedDispatch: true,
		},
		"CEL wrong type": {
			triggers: []*TriggerBuilder{
				Trigger().SubscriberURI().FilterCEL(`ce.type == "some-other-type"`),
			},
		},
		"CEL wrong source": {
			triggers: []*TriggerBuilder{
				Trigger().SubscriberURI().FilterCEL(`ce.source == "some-other-source"`),
			},
		},
		"CEL wrong parsed extensions": {
			triggers: []*TriggerBuilder{
				Trigger().SubscriberURI().FilterCEL(`ext.foo == "baz"`).CELParseExtensions(),
			},
			event: Event().Extension("foo", "bar"),
		},
		"CEL wrong parsed data": {
			triggers: []*TriggerBuilder{
				Trigger().SubscriberURI().FilterCEL(`data.baz == "quz"`).CELParseData(),
			},
			event: Event().JSONData(`{"baz":"qux"}`),
		},
		"Dispatch succeeded - CEL Any": {
			triggers: []*TriggerBuilder{
				Trigger().SubscriberURI().FilterCEL("1 == 1"),
			},
			expectedDispatch: true,
		},
		"Dispatch succeeded - CEL Specific": {
			triggers: []*TriggerBuilder{
				Trigger().SubscriberURI().FilterCEL(fmt.Sprintf(`ce.type == "%s" && ce.source == "%s"`, eventType, eventSource)),
			},
			expectedDispatch: true,
		},
		"Dispatch succeeded - CEL parsed extensions": {
			triggers: []*TriggerBuilder{
				Trigger().SubscriberURI().FilterCEL(`ext.foo == "bar"`).CELParseExtensions(),
			},
			event:            Event().Extension("foo", "bar"),
			expectedDispatch: true,
		},
		"Dispatch succeeded - CEL parsed data": {
			triggers: []*TriggerBuilder{
				Trigger().SubscriberURI().FilterCEL(`data.baz == "qux"`).CELParseData(),
			},
			event:            Event().JSONData(`{"baz":"qux"}`),
			expectedDispatch: true,
		},
		"Returned Cloud Event": {
			triggers: []*TriggerBuilder{
				Trigger().SubscriberURI().FilterSourceAndType("", ""),
			},
			expectedDispatch: true,
			returnedEvent:    Event().Type("some-other-type"),
		},
		"Returned Cloud Event with custom headers": {
			triggers: []*TriggerBuilder{
				Trigger().SubscriberURI().FilterSourceAndType("", ""),
			},
			tctx: &cehttp.TransportContext{
				Method: "POST",
				Host:   host,
				URI:    "/",
				Header: http.Header{
					// foo won't pass filtering.
					"foo": []string{"bar"},
					// X-Request-Id will pass as an exact header match.
					"X-Request-Id": []string{"123"},
					// b3 will pass as an exact header match.
					"B3": []string{"0"},
					// X-B3-Foo will pass as a prefix match.
					"X-B3-Foo": []string{"abc"},
					// Knative-Foo will pass as a prefix match.
					"Knative-Foo": []string{"baz", "qux"},
					// X-Ot-Foo will pass as a prefix match.
					"X-Ot-Foo": []string{"haden"},
				},
			},
			expectedHeaders: http.Header{
				// X-Request-Id will pass as an exact header match.
				"X-Request-Id": []string{"123"},
				// b3 will pass as an exact header match.
				"B3": []string{"0"},
				// X-B3-Foo will pass as a prefix match.
				"X-B3-Foo": []string{"abc"},
				// Knative-Foo will pass as a prefix match.
				"Knative-Foo": []string{"baz", "qux"},
				// X-Ot-Foo will pass as a prefix match.
				"X-Ot-Foo": []string{"haden"},
			},
			expectedDispatch: true,
			returnedEvent:    Event().Type("some-other-type"),
		},
	}
	for n, tc := range testCases {
		t.Run(n, func(t *testing.T) {
			fh := fakeHandler{
				failRequest:   tc.requestFails,
				returnedEvent: tc.returnedEvent,
				headers:       tc.expectedHeaders,
				t:             t,
			}
			s := httptest.NewServer(&fh)
			defer s.Client()

			// Replace the SubscriberURI to point at our fake server.
			correctURI := make([]runtime.Object, 0, len(tc.triggers))
			for _, trig := range tc.triggers {
				if trig.Status.SubscriberURI == toBeReplaced {
					trig.Status.SubscriberURI = s.URL
				}
				correctURI = append(correctURI, trig.Build())
			}

			r, err := New(
				zap.NewNop(),
				getClient(correctURI, tc.mocks))
			if tc.expectNewToFail {
				if err == nil {
					t.Fatal("Expected New to fail, it didn't")
				}
				return
			} else if err != nil {
				t.Fatalf("Unable to create receiver: %v", err)
			}

			tctx := tc.tctx
			if tctx == nil {
				tctx = &cehttp.TransportContext{
					Method: http.MethodPost,
					Host:   host,
					URI:    "/",
				}
			}
			ctx := cehttp.WithTransportContext(context.Background(), *tctx)
			resp := &cloudevents.EventResponse{}
			event := tc.event
			if event == nil {
				event = Event()
			}
			err = r.serveHTTP(ctx, *event.Build(), resp)

			if tc.expectedErr && err == nil {
				t.Errorf("Expected an error, received nil")
			} else if !tc.expectedErr && err != nil {
				t.Errorf("Expected no error, received %v", err)
			}

			if tc.expectedStatus != 0 && tc.expectedStatus != resp.Status {
				t.Errorf("Unexpected status. Expected %v. Actual %v.", tc.expectedStatus, resp.Status)
			}
			if tc.expectedDispatch != fh.requestReceived {
				t.Errorf("Incorrect dispatch. Expected %v, Actual %v", tc.expectedDispatch, fh.requestReceived)
			}

			// Compare the returned event.
			if tc.returnedEvent == nil {
				if resp.Event != nil {
					t.Fatalf("Unexpected response event: %v", resp.Event)
				}
				return
			} else if resp.Event == nil {
				t.Fatalf("Expected response event, actually nil")
			}

			// The TTL will be added again.
			expectedResponseEvent := *tc.returnedEvent.Build()
			if diff := cmp.Diff(expectedResponseEvent.Context.AsV02(), resp.Event.Context.AsV02()); diff != "" {
				t.Errorf("Incorrect response event context (-want +got): %s", diff)
			}
			if diff := cmp.Diff(expectedResponseEvent.Data, resp.Event.Data); diff != "" {
				t.Errorf("Incorrect response event data (-want +got): %s", diff)
			}
		})
	}
}

type fakeHandler struct {
	failRequest     bool
	requestReceived bool
	headers         http.Header
	returnedEvent   *EventBuilder
	t               *testing.T
}

func (h *fakeHandler) ServeHTTP(resp http.ResponseWriter, req *http.Request) {
	h.requestReceived = true

	for n, v := range h.headers {
		if strings.Contains(strings.ToLower(n), strings.ToLower(V02TTLAttribute)) {
			h.t.Errorf("Broker TTL should not be seen by the subscriber: %s", n)
		}
		if diff := cmp.Diff(v, req.Header[n]); diff != "" {
			h.t.Errorf("Incorrect request header '%s' (-want +got): %s", n, diff)
		}
	}

	if h.failRequest {
		resp.WriteHeader(http.StatusBadRequest)
		return
	}
	if h.returnedEvent == nil {
		resp.WriteHeader(http.StatusAccepted)
		return
	}

	c := &cehttp.CodecV02{}
	m, err := c.Encode(*h.returnedEvent.Build())
	if err != nil {
		h.t.Fatalf("Could not encode message: %v", err)
	}
	msg := m.(*cehttp.Message)
	for k, vs := range msg.Header {
		resp.Header().Del(k)
		for _, v := range vs {
			resp.Header().Set(k, v)
		}
	}
	_, err = resp.Write(msg.Body)
	if err != nil {
		h.t.Fatalf("Unable to write body: %v", err)
	}
}

func getClient(initial []runtime.Object, mocks controllertesting.Mocks) *controllertesting.MockClient {
	innerClient := fake.NewFakeClient(initial...)
	return controllertesting.NewMockClient(innerClient, mocks)
}

type TriggerBuilder struct {
	*eventingv1alpha1.Trigger
}

var _ controllertesting.Buildable = &TriggerBuilder{}

func Trigger() *TriggerBuilder {
	trigger := &eventingv1alpha1.Trigger{
		TypeMeta: v1.TypeMeta{
			APIVersion: eventingv1alpha1.SchemeGroupVersion.String(),
			Kind:       "Trigger",
		},
		ObjectMeta: v1.ObjectMeta{
			Namespace: testNS,
			Name:      triggerName,
		},
	}
	return &TriggerBuilder{
		Trigger: trigger,
	}
}

func (b *TriggerBuilder) Build() runtime.Object {
	return b.Trigger
}

func (b *TriggerBuilder) FilterSourceAndType(t, s string) *TriggerBuilder {
	b.Spec.Filter = &eventingv1alpha1.TriggerFilter{
		SourceAndType: &eventingv1alpha1.TriggerFilterSourceAndType{
			Type:   t,
			Source: s,
		},
	}
	return b
}

func (b *TriggerBuilder) FilterCEL(expr string) *TriggerBuilder {
	b.Spec.Filter = &eventingv1alpha1.TriggerFilter{
		CEL: &eventingv1alpha1.TriggerFilterCEL{
			Expression: expr,
		},
	}
	return b
}

func (b *TriggerBuilder) CELParseExtensions() *TriggerBuilder {
	b.Spec.Filter.CEL.ParseExtensions = true
	return b
}

func (b *TriggerBuilder) CELParseData() *TriggerBuilder {
	b.Spec.Filter.CEL.ParseData = true
	return b
}

func (b *TriggerBuilder) SubscriberURI() *TriggerBuilder {
	b.Status = eventingv1alpha1.TriggerStatus{
		SubscriberURI: toBeReplaced,
	}
	return b
}

<<<<<<< HEAD
func (b *TriggerBuilder) BadSubscriberURI() *TriggerBuilder {
	// This should fail url.Parse(). It was taken from the unit tests for
	// url.Parse(), it violates rfc3986 3.2.3, namely that the port must be
	// digits.
	b.Status = eventingv1alpha1.TriggerStatus{
		SubscriberURI: "http://[::1]:namedport",
=======
func makeEventWithoutTTL() *cloudevents.Event {
	return &cloudevents.Event{
		Context: cloudevents.EventContextV02{
			Type: eventType,
			Source: types.URLRef{
				URL: url.URL{
					Path: eventSource,
				},
			},
			ContentType: cloudevents.StringOfApplicationJSON(),
		}.AsV02(),
>>>>>>> c43fef40
	}
	return b
}

type EventBuilder struct {
	*cloudevents.Event
}

func (b *EventBuilder) Build() *cloudevents.Event {
	return b.Event
}

func EventWithoutTTL() *EventBuilder {
	event := &cloudevents.Event{
		Context: cloudevents.EventContextV02{
			Type: eventType,
			Source: types.URLRef{
				URL: url.URL{
					Path: eventSource,
				},
			},
			ContentType: cloudevents.StringOfApplicationJSON(),
		}.AsV02(),
	}
	return &EventBuilder{
		Event: event,
	}
}

func Event() *EventBuilder {
	return EventWithoutTTL().TTL()
}

func (b *EventBuilder) TTL() *EventBuilder {
	b.Context = SetTTL(b.Context, 1)
	return b
}

func (b *EventBuilder) Type(t string) *EventBuilder {
	ctx := b.Context.AsV02()
	ctx.Type = t
	b.Context = ctx
	return b
}

func (b *EventBuilder) DataContentType(t string) *EventBuilder {
	ctx := b.Context.AsV02()
	ctx.ContentType = &t
	b.Context = ctx
	return b
}

func (b *EventBuilder) Extension(k string, v interface{}) *EventBuilder {
	ctx := b.Context.AsV02()
	ctx.SetExtension(k, v)
	b.Context = ctx
	return b
}

func (b *EventBuilder) JSONData(d string) *EventBuilder {
	b = b.DataContentType("application/json")
	b.Data = []byte(d)
	return b
}<|MERGE_RESOLUTION|>--- conflicted
+++ resolved
@@ -455,26 +455,12 @@
 	return b
 }
 
-<<<<<<< HEAD
 func (b *TriggerBuilder) BadSubscriberURI() *TriggerBuilder {
 	// This should fail url.Parse(). It was taken from the unit tests for
 	// url.Parse(), it violates rfc3986 3.2.3, namely that the port must be
 	// digits.
 	b.Status = eventingv1alpha1.TriggerStatus{
 		SubscriberURI: "http://[::1]:namedport",
-=======
-func makeEventWithoutTTL() *cloudevents.Event {
-	return &cloudevents.Event{
-		Context: cloudevents.EventContextV02{
-			Type: eventType,
-			Source: types.URLRef{
-				URL: url.URL{
-					Path: eventSource,
-				},
-			},
-			ContentType: cloudevents.StringOfApplicationJSON(),
-		}.AsV02(),
->>>>>>> c43fef40
 	}
 	return b
 }
