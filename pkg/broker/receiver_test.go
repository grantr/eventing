--- conflicted
+++ resolved
@@ -63,13 +63,8 @@
 	testCases := map[string]struct {
 		triggers         []*TriggerBuilder
 		mocks            controllertesting.Mocks
-<<<<<<< HEAD
-		tctx             *cehttp.TransportContext
+		tctx             *cloudevents.HTTPTransportContext
 		event            *EventBuilder
-=======
-		tctx             *cloudevents.HTTPTransportContext
-		event            *cloudevents.Event
->>>>>>> f907a64d
 		requestFails     bool
 		returnedEvent    *EventBuilder
 		expectNewToFail  bool
@@ -476,16 +471,26 @@
 	return b
 }
 
-<<<<<<< HEAD
 func (b *TriggerBuilder) BadSubscriberURI() *TriggerBuilder {
 	// This should fail url.Parse(). It was taken from the unit tests for
 	// url.Parse(), it violates rfc3986 3.2.3, namely that the port must be
 	// digits.
 	b.Status = eventingv1alpha1.TriggerStatus{
 		SubscriberURI: "http://[::1]:namedport",
-=======
-func makeEventWithoutTTL() *cloudevents.Event {
-	return &cloudevents.Event{
+	}
+	return b
+}
+
+type EventBuilder struct {
+	*cloudevents.Event
+}
+
+func (b *EventBuilder) Build() *cloudevents.Event {
+	return b.Event
+}
+
+func EventWithoutTTL() *EventBuilder {
+	event := &cloudevents.Event{
 		Context: cloudevents.EventContextV02{
 			Type: eventType,
 			Source: cloudevents.URLRef{
@@ -495,41 +500,6 @@
 			},
 			ContentType: cloudevents.StringOfApplicationJSON(),
 		}.AsV02(),
->>>>>>> f907a64d
-	}
-	return b
-}
-
-type EventBuilder struct {
-	*cloudevents.Event
-}
-
-<<<<<<< HEAD
-func (b *EventBuilder) Build() *cloudevents.Event {
-	return b.Event
-=======
-func addTTLToEvent(e cloudevents.Event) cloudevents.Event {
-	e.Context, _ = SetTTL(e.Context, 1)
-	return e
->>>>>>> f907a64d
-}
-
-func EventWithoutTTL() *EventBuilder {
-	event := &cloudevents.Event{
-		Context: cloudevents.EventContextV02{
-<<<<<<< HEAD
-			Type: eventType,
-			Source: types.URLRef{
-=======
-			Type: "some-other-type",
-			Source: cloudevents.URLRef{
->>>>>>> f907a64d
-				URL: url.URL{
-					Path: eventSource,
-				},
-			},
-			ContentType: cloudevents.StringOfApplicationJSON(),
-		}.AsV02(),
 	}
 	return &EventBuilder{
 		Event: event,
@@ -541,7 +511,7 @@
 }
 
 func (b *EventBuilder) TTL() *EventBuilder {
-	b.Context = SetTTL(b.Context, 1)
+	b.Context, _ = SetTTL(b.Context, 1)
 	return b
 }
 
