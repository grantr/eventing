# Refer to https://github.com/golang/dep/blob/master/docs/Gopkg.toml.md
# for detailed Gopkg.toml documentation.

required = [
  "k8s.io/apimachinery/pkg/util/sets/types",
  "k8s.io/code-generator/cmd/deepcopy-gen",
  "k8s.io/code-generator/cmd/defaulter-gen",
  "k8s.io/code-generator/cmd/client-gen",
  "k8s.io/code-generator/cmd/lister-gen",
  "k8s.io/code-generator/cmd/informer-gen",
  "github.com/knative/test-infra/scripts",
  "github.com/knative/test-infra/tools/dep-collector",
]

[prune]
  go-tests = true
  unused-packages = true
  non-go = true

[[prune.project]]
  name = "k8s.io/code-generator"
  unused-packages = false
  non-go = false

[[prune.project]]
  name = "github.com/knative/test-infra"
  non-go = false

# TODO why is this overridden?
[[override]]
  name = "gopkg.in/yaml.v2"
  version = "v2.2.1"
# TODO(https://github.com/knative/eventing/issues/1065): if we get to update k8s.io to > 1.13, we can remove
# k8s-dynamic-fake-simple.patch in ./hack/update-deps.sh
#
# Overridden to ensure compatibility with GKE
# GKE version as of 2019-01-24 is 1.11
# controller-runtime 0.1.9 requires at least 1.12
[[override]]
  name = "k8s.io/api"
  version = "kubernetes-1.12.6"

# Overridden to ensure compatibility with GKE
# GKE version as of 2019-01-24 is 1.11
# controller-runtime 0.1.9 requires at least 1.12
[[override]]
  name = "k8s.io/apimachinery"
  version = "kubernetes-1.12.6"

# Overridden to ensure compatibility with GKE
# GKE version as of 2019-01-24 is 1.11
# controller-runtime 0.1.9 requires at least 1.12
[[override]]
  name = "k8s.io/code-generator"
  version = "kubernetes-1.12.6"

# Overridden to ensure compatibility with GKE
# GKE version as of 2019-01-24 is 1.11
# controller-runtime 0.1.9 requires at least 1.12
[[override]]
  name = "k8s.io/client-go"
  version = "kubernetes-1.12.6"

# This is the commit at which k8s depends on this in 1.11
# It seems to be broken at HEAD.
# TODO When we upgrade to k8s 1.13 we can remove this override
# thanks to https://github.com/kubernetes/kubernetes/pull/71296.
[[override]]
  name = "github.com/json-iterator/go"
  revision = "f2b4162afba35581b6d4a50d3b8f34e33c144682"

# Constrain the version of knative/pkg we would like to import.
# This controls when we upgrade apis independently of Serving.
[[override]]
  name = "github.com/knative/pkg"
  # HEAD as of 2019-04-23
  revision = "6916051a96ae4d87d0e0e557a3c3b887ee4a3cea"

# TODO why is this overridden?
[[override]]
  name = "github.com/Shopify/sarama"
  version = "1.19.0"

# 0.1.9 is most recent version that still uses K8s 1.12. 0.1.10 uses K8s 1.13.
[[constraint]]
  name = "sigs.k8s.io/controller-runtime"
  version = "=0.1.9"

# TODO why is this overridden?
[[override]]
  name = "github.com/nats-io/go-nats"
  version = "1.6.0"

# TODO why is this overridden?
[[override]]
  name = "github.com/nats-io/go-nats-streaming"
  version = "0.4.0"

# TODO why is this overridden?
[[override]]
  name = "github.com/nats-io/nats-streaming-server"
  version = "0.11.0"

[[constraint]]
  name = "github.com/cloudevents/sdk-go"
  version = "=0.6.0"

<<<<<<< HEAD
[[constraint]]
  name = "github.com/google/cel-go"
  version = "=0.2.0"
=======
[[override]]
  name = "contrib.go.opencensus.io/exporter/stackdriver"
  # HEAD as of 2019-02-11
  # Needed because this includes a fix to support Stackdriver built-in metrics
  revision = "c06c82c832edca4eaf7b0241bd655560a1be0346"

# needed because pkg upgraded
[[override]]
  name = "go.uber.org/zap"
  revision = "67bc79d13d155c02fd008f721863ff8cc5f30659"
>>>>>>> f907a64d
<|MERGE_RESOLUTION|>--- conflicted
+++ resolved
@@ -105,11 +105,10 @@
   name = "github.com/cloudevents/sdk-go"
   version = "=0.6.0"
 
-<<<<<<< HEAD
 [[constraint]]
   name = "github.com/google/cel-go"
   version = "=0.2.0"
-=======
+
 [[override]]
   name = "contrib.go.opencensus.io/exporter/stackdriver"
   # HEAD as of 2019-02-11
@@ -119,5 +118,4 @@
 # needed because pkg upgraded
 [[override]]
   name = "go.uber.org/zap"
-  revision = "67bc79d13d155c02fd008f721863ff8cc5f30659"
->>>>>>> f907a64d
+  revision = "67bc79d13d155c02fd008f721863ff8cc5f30659"