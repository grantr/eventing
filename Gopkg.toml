# Refer to https://github.com/golang/dep/blob/master/docs/Gopkg.toml.md
# for detailed Gopkg.toml documentation.

required = [
  "k8s.io/apimachinery/pkg/util/sets/types",
  "k8s.io/code-generator/cmd/deepcopy-gen",
  "k8s.io/code-generator/cmd/defaulter-gen",
  "k8s.io/code-generator/cmd/client-gen",
  "k8s.io/code-generator/cmd/lister-gen",
  "k8s.io/code-generator/cmd/informer-gen",
  "github.com/knative/test-infra/scripts",
  "github.com/knative/test-infra/tools/dep-collector",
]

[prune]
  go-tests = true
  unused-packages = true
  non-go = true

[[prune.project]]
  name = "k8s.io/code-generator"
  unused-packages = false
  non-go = false

[[prune.project]]
  name = "github.com/knative/test-infra"
  non-go = false

# TODO why is this overridden?
[[override]]
  name = "gopkg.in/yaml.v2"
  version = "v2.2.1"
# TODO(https://github.com/knative/eventing/issues/1065): if we get to update k8s.io to > 1.13, we can remove
# k8s-dynamic-fake-simple.patch in ./hack/update-deps.sh
#
# Overridden to ensure compatibility with GKE
# GKE version as of 2019-01-24 is 1.11
# controller-runtime 0.1.9 requires at least 1.12
[[override]]
  name = "k8s.io/api"
  version = "kubernetes-1.12.6"

# Overridden to ensure compatibility with GKE
# GKE version as of 2019-01-24 is 1.11
# controller-runtime 0.1.9 requires at least 1.12
[[override]]
  name = "k8s.io/apimachinery"
  version = "kubernetes-1.12.6"

# Overridden to ensure compatibility with GKE
# GKE version as of 2019-01-24 is 1.11
# controller-runtime 0.1.9 requires at least 1.12
[[override]]
  name = "k8s.io/code-generator"
  version = "kubernetes-1.12.6"

# Overridden to ensure compatibility with GKE
# GKE version as of 2019-01-24 is 1.11
# controller-runtime 0.1.9 requires at least 1.12
[[override]]
  name = "k8s.io/client-go"
  version = "kubernetes-1.12.6"

# This is the commit at which k8s depends on this in 1.11
# It seems to be broken at HEAD.
# TODO When we upgrade to k8s 1.13 we can remove this override
# thanks to https://github.com/kubernetes/kubernetes/pull/71296.
[[override]]
  name = "github.com/json-iterator/go"
  revision = "f2b4162afba35581b6d4a50d3b8f34e33c144682"

# Constrain the version of knative/pkg we would like to import.
# This controls when we upgrade apis independently of Serving.
[[override]]
  name = "github.com/knative/pkg"
  # HEAD as of 2019-05-01
  revision = "f95c27ee8cdceb4545b57c7d4cf283a94d303dca"

# TODO why is this overridden?
[[override]]
  name = "github.com/Shopify/sarama"
  version = "1.19.0"

# 0.1.9 is most recent version that still uses K8s 1.12. 0.1.10 uses K8s 1.13.
[[constraint]]
  name = "sigs.k8s.io/controller-runtime"
  version = "=0.1.9"

# TODO why is this overridden?
[[override]]
  name = "github.com/nats-io/go-nats"
  version = "1.6.0"

# TODO why is this overridden?
[[override]]
  name = "github.com/nats-io/go-nats-streaming"
  version = "0.4.0"

# TODO why is this overridden?
[[override]]
  name = "github.com/nats-io/nats-streaming-server"
  version = "0.11.0"

[[constraint]]
  name = "github.com/cloudevents/sdk-go"
  version = "=0.6.0"

<<<<<<< HEAD
[[constraint]]
  name = "github.com/google/cel-go"
  version = "=0.2.0"

[[override]]
  name = "contrib.go.opencensus.io/exporter/stackdriver"
  # HEAD as of 2019-02-11
  # Needed because this includes a fix to support Stackdriver built-in metrics
  revision = "c06c82c832edca4eaf7b0241bd655560a1be0346"

=======
>>>>>>> 15bf0ea2
# needed because pkg upgraded
[[override]]
  name = "go.uber.org/zap"
  revision = "67bc79d13d155c02fd008f721863ff8cc5f30659"<|MERGE_RESOLUTION|>--- conflicted
+++ resolved
@@ -105,19 +105,10 @@
   name = "github.com/cloudevents/sdk-go"
   version = "=0.6.0"
 
-<<<<<<< HEAD
 [[constraint]]
   name = "github.com/google/cel-go"
   version = "=0.2.0"
 
-[[override]]
-  name = "contrib.go.opencensus.io/exporter/stackdriver"
-  # HEAD as of 2019-02-11
-  # Needed because this includes a fix to support Stackdriver built-in metrics
-  revision = "c06c82c832edca4eaf7b0241bd655560a1be0346"
-
-=======
->>>>>>> 15bf0ea2
 # needed because pkg upgraded
 [[override]]
   name = "go.uber.org/zap"
